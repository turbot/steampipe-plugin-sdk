<<<<<<< HEAD
## v5.11.0 [tbd]
_What's new?_
* Add support for pushing down sort order. ([#596](https://github.com/turbot/steampipe-plugin-sdk/issues/596))
=======
## v5.10.4 [2024-08-29]
_What's new?_
* Updated `hashicorp/go-getter` dependency to v1.7.5.

## v5.10.3 [2024-08-13]
_What's new?_
* Compiled with Go 1.22. ([#811](https://github.com/turbot/steampipe-plugin-sdk/issues/811))

## v5.10.2 [2024-08-02]
_Bug fixes_
* Remove unnecessary INFO log statements in Memoize func. This fixes logging in the plugin export tools. ([#813](https://github.com/turbot/steampipe-plugin-sdk/issues/813))
>>>>>>> 23424019

## v5.10.1 [2024-05-09]
_Bug fixes_
* Ensure QueryData passed to ConnectionKeyColumns value callback is populated with ConnectionManager. ([#797](https://github.com/turbot/steampipe-plugin-sdk/issues/797)) 

## v5.10.0 [2024-04-10]
  _What's new?_
* Add support for connection key columns. ([#768](https://github.com/turbot/steampipe-plugin-sdk/issues/768))
* Add `sp_ctx` and `sp_connection_name` columns to all tables. ([#769](https://github.com/turbot/steampipe-plugin-sdk/issues/769))

## v5.9.0 [2024-02-26]
_What's new?_
* Remove support for Memoized functions to be directly assigned as column hydrate functions. Instead require a wrapper hydrate function.  ([#738](https://github.com/turbot/steampipe-plugin-sdk/issues/738))

_Bug fixes_
* If cache is disabled for the server, but enabled for the client, the query execution code tries to stream to the cache even though there is not active set operation. ([#740](https://github.com/turbot/steampipe-plugin-sdk/issues/740))

## v5.8.0 [2023-12-11]
_What's new?_
* Encapsulate plugin server so it is possible to use it in-process as well as via GRPC. ([#719](https://github.com/turbot/steampipe-plugin-sdk/issues/719))
* Add `steampipe` field to `_ctx` column, containing sdk version. ([#712](https://github.com/turbot/steampipe-plugin-sdk/issues/712))

_Bug fixes_
* Remove `plugin has no connections` error when deleting and then re-adding a connection. ([#725](https://github.com/turbot/steampipe-plugin-sdk/issues/725))
* Fix potential divide by zero bug when setting cache size

## v5.7.0 [2023-11-28]
_What's new?_
* Update `proto.ColumnDefinition` to include column `default` and `hydrate` function name. ([#711](https://github.com/turbot/steampipe-plugin-sdk/issues/711))
* Show connection name along with error message. ([#684](https://github.com/turbot/steampipe-plugin-sdk/issues/684))
* Dynamically allocate a TCP port when STEAMPIPE_PPROF environment variable is set.

_Bug fixes_
* Fix issue where `NullIfEmptySliceValue` panics when input is not a slice. ([#707](https://github.com/turbot/steampipe-plugin-sdk/issues/707))

## v5.6.3 [2023-11-06]
_Bug fixes_
* Fix expired credentials sometimes being left in connection cache - update connection cache to use a backing store per connection, rather than a shared backing store. ([#699](https://github.com/turbot/steampipe-plugin-sdk/issues/699))

## v5.6.2 [2023-10-03]
_Bug fixes_
* The `initialise` function is now being called for implicit hydrate configs (i.e. hydrate functions without explicit config), thereby preventing nil pointer reference errors when the hydrate function returns an error. ([#683](https://github.com/turbot/steampipe-plugin-sdk/issues/683))

## v5.6.1 [2023-09-29]
_What's new?_
* `SetConnectionCacheOptions`, a new GRPC endpoint to clear connection cache. ([#678](https://github.com/turbot/steampipe-plugin-sdk/issues/678))

## v5.6.0 [2023-09-27]
_What's new?_
* Define [rate and concurrency limits](https://steampipe.io/docs/guides/limiter#concurrency--rate-limiting) for plugin execution. ([#623](https://github.com/turbot/steampipe-plugin-sdk/issues/623))
* [Diagnostics](https://steampipe.io/docs/guides/limiter?#exploring--troubleshooting-with-diagnostic-mode) property added to `_ctx` column, containing information on hydrate calls and rate limiting (enabled by setting env var `STEAMPIPE_DIAGNOSTIC_LEVEL=all`)
* Support for JSONB operators in `List` hydrate functions. ([#594](https://github.com/turbot/steampipe-plugin-sdk/issues/594)).
* `Type` property added to `ConnectionConfig` protobuf definition and use to determine if a connection is an aggregator. ([#590](https://github.com/turbot/steampipe-plugin-sdk/issues/590))
* When plugin startup fails, write specially formatted string to stdout so plugin manager can parse the output and display a useful message.  ([#619](https://github.com/turbot/steampipe-plugin-sdk/issues/619))
* Support for multi-line log entries. ([#612](https://github.com/turbot/steampipe-plugin-sdk/issues/612))
* Added `Equals` function for `QualValue`. ([#646](https://github.com/turbot/steampipe-plugin-sdk/issues/646))
 
_Bug fixes_
* Fix cache deadlock caused when the same table is scanned multiple times, and Postgres does not iterate the first scan. 
  Update the query cache to make all scans a subscriber of the cache request, and decouple the reading ands writing of cached data . ([#586](https://github.com/turbot/steampipe-plugin-sdk/issues/586))

## v5.5.2 [2023-09-29]
_What's new?_
* Improve logging for connection config updates and connection cache clearing ([#677](https://github.com/turbot/steampipe-plugin-sdk/issues/677))
 
## v5.5.1 [2023-07-26]
_What's new?_
* Upgrade opentelemetry SDK to v1.16.0. ([#570](https://github.com/turbot/steampipe-plugin-sdk/issues/570))

## v5.5.0 [2023-06-16]
_What's new?_
* Update cache pending item implementation. ([#564](https://github.com/turbot/steampipe-plugin-sdk/issues/564),[#566](https://github.com/turbot/steampipe-plugin-sdk/issues/566)) 
  * Cache requests subscribe to pending items and stream them as the data is received rather than waiting for the item to complete. 
  * When making cache request, update request to include ALL columns which will be returned, not just columns requested. This will allow pending item code to match in cases where a different column in the same hydrate function is requested.

_Bug fixes_
* Optimise `GetSourceFiles` to avoid recursing into child folders when not necessary (update go-kit version). ([#557](https://github.com/turbot/steampipe-plugin-sdk/issues/557))
* Fix hang in hydrate retry code - fix invalid default `retryInterval` in `getBackoff`. ([#558](https://github.com/turbot/steampipe-plugin-sdk/issues/558))
* Update GetSourceFiles to use go-getter GetAny method for https URLs. ([#560](https://github.com/turbot/steampipe-plugin-sdk/issues/560))
* Do not print call stacks in logs. ([#553](https://github.com/turbot/steampipe-plugin-sdk/issues/553))

## v5.4.1 [2023-05-05]
_Bug fixes_
* Avoid loading schema repeatedly when initializing plugin with multiple connections. ([#547](https://github.com/turbot/steampipe-plugin-sdk/issues/547))

## v5.4.0 [2023-04-27]
_What's new?_
* Add SetCacheOptions to allow control of cache at server level. ([#546](https://github.com/turbot/steampipe-plugin-sdk/issues/546))

## v5.3.0 [2023-03-16]
_What's new?_
* Add env var support for limiting the folders from which source files are retrieved. ([#540](https://github.com/turbot/steampipe-plugin-sdk/issues/540))
* Add go-getter support to `TableMapFunc` - add `GetSourceFiles` method to `ConnectionMapData`. ([#542](https://github.com/turbot/steampipe-plugin-sdk/issues/542))

## v5.2.0 [2023-03-02]
_What's new?_
* Add support for update of dynamic plugin schema based on file watching events. ([#457](https://github.com/turbot/steampipe-plugin-sdk/issues/457))
* Update SetAllConnectionConfigs to return map of failed connections.  ([#458](https://github.com/turbot/steampipe-plugin-sdk/issues/458))
* Add support/handling for aggregator connections using dynamic plugins. ([#453](https://github.com/turbot/steampipe-plugin-sdk/issues/453))
* Add new Hydrate function wrapper Memoize to replace WithCache. ([#499](https://github.com/turbot/steampipe-plugin-sdk/issues/499)) 
* Replace Mutexes with RWMutexes and update locking to use RLock where possible. ([#498](https://github.com/turbot/steampipe-plugin-sdk/issues/498))
* If an empty Matrix is returned from MatrixItemFunc, fetch function should not be called.([#496](https://github.com/turbot/steampipe-plugin-sdk/issues/496))
* Remove need for connection config schema - support hcl tags on connection config struct. ([#482](https://github.com/turbot/steampipe-plugin-sdk/issues/482))
* Add support for including child `struct` properties in connection config. ([#168](https://github.com/turbot/steampipe-plugin-sdk/issues/168))
* Instead of renaming `_ctx` column to dedupe it, implement a set of reserved columns which may not be used. ([#536](https://github.com/turbot/steampipe-plugin-sdk/issues/536))
* Add support for like, not like, ilike and not ilike operators in List hydrate functions. ([#592](https://github.com/turbot/steampipe-plugin-sdk/issues/592))

_Bug fixes_
* Fix query cache pending item mechanism. ([#511](https://github.com/turbot/steampipe-plugin-sdk/issues/511),[#512](https://github.com/turbot/steampipe-plugin-sdk/issues/512),[#517](https://github.com/turbot/steampipe-plugin-sdk/issues/517))
* Fix dynamic plugins exhibiting very high CPU usage due to message stream function. ([#537](https://github.com/turbot/steampipe-plugin-sdk/issues/537))

**BREAKING CHANGE**
* Fix typo in `TableMapData` - rename `ConectionCache` to `ConnectionCache`. ([#535](https://github.com/turbot/steampipe-plugin-sdk/issues/535))

## v5.1.2 [2023-01-24]
_Bug fixes_
* Fix cache timeout when doing `select *` -  when adding all columns to the cache request, include the `_ctx` column. ([#490](https://github.com/turbot/steampipe-plugin-sdk/issues/490))

## v5.1.1 [2023-01-24]
_Bug fixes_
* When caching query results, cache all columns, not just those that were requested. ([#487](https://github.com/turbot/steampipe-plugin-sdk/issues/487))

## v5.1.0 [2023-01-11]
_What's new?_
* Add DiagsToWarnings function. ([#474](https://github.com/turbot/steampipe-plugin-sdk/issues/474))
* Add NullIfEmptySlice transform. ([#476](https://github.com/turbot/steampipe-plugin-sdk/issues/476))

## v5.0.2 [2023-01-04]
_Bug fixes_
* When adding the _ctx column to table schema, if that column already exists, keep prepending '_' (e.g. __ctx) until a unique name is found. ([#466](https://github.com/turbot/steampipe-plugin-sdk/issues/466))
* Fix validation for dynamic plugins. This fixes optional key columns which were sometimes not working for dynamic plugins as the key column operators were not being defaulted. ([#469](https://github.com/turbot/steampipe-plugin-sdk/issues/469))

## v5.0.1 [2022-11-30]
_Bug fixes_
* Fix hydrate function caching using `WithCache` for aggregator connections. ([#460](https://github.com/turbot/steampipe-plugin-sdk/issues/460))

## v5.0.0 [2022-11-16]
_What's new?_
* Add `QueryData.GetSourceFiles` which fetches files using [go-getter](https://github.com/hashicorp/go-getter). ([#434](https://github.com/turbot/steampipe-plugin-sdk/issues/434))
* Add support for watching files specified by connection config properties with the tag `watch`. ([#451](https://github.com/turbot/steampipe-plugin-sdk/issues/451))
* Update comments to improve GoDoc documentation and remove unnecessary exports.  ([#432](https://github.com/turbot/steampipe-plugin-sdk/issues/432))
* Update signature of TableMapFunc to accept TableMapData, which included ConnectionCache.  ([#436](https://github.com/turbot/steampipe-plugin-sdk/issues/436))
* Add support to customize the RetryHydrate function. ([#349](https://github.com/turbot/steampipe-plugin-sdk/issues/349))
* Remove explicit setting of rlimit, now that Go 1.19 does it automatically. ([#444](https://github.com/turbot/steampipe-plugin-sdk/issues/444))
* Fix query cache TTL maxing out at 5 mins - set hard limit to 24 hours.  ([#446](https://github.com/turbot/steampipe-plugin-sdk/issues/446))

_Bug fixes_
* Fix nil pointer reference error when qual value is nil. ([#442](https://github.com/turbot/steampipe-plugin-sdk/issues/442))

_Breaking changes_
* The signature or `TableMapFunc` has changed to
  ```func(ctx context.Context, d *TableMapData) (map[string]*Table, error)```
  where `TableMapData` is:
```
type TableMapData struct {
	Connection     *Connection
	ConectionCache *connection.ConnectionCache
}
```
* `QueryData.QueryStatus.RowsRemaining` has been moved to `QueryData.RowsRemaining`. (`QueryData.QueryStatus` is no longer exported)
* `QueryData.KeyColumnQuals` has been renamed to `EqualsQuals` 
* `QueryData.KeyColumnQualsString` has been renamed to  `EqualsQualString`
* `ConcurrencyManager` and `HydrateCall` and no longer exported

## v4.1.11 [2023-01-24]
_Bug fixes_
* Fix cache timeout when doing `select *` -  when adding all columns to the cache request, include the `_ctx` column. ([#490](https://github.com/turbot/steampipe-plugin-sdk/issues/490))

## v4.1.10 [2023-01-24]
_Bug fixes_
* When caching query results, cache all columns, not just those that were requested. ([#487](https://github.com/turbot/steampipe-plugin-sdk/issues/487))

## v4.1.9 [2022-11-30]
_Bug fixes_
* Fix hydrate function caching using `WithCache` for aggregator connections. ([#460](https://github.com/turbot/steampipe-plugin-sdk/issues/460))

## v4.1.8 [2022-09-08]
_Bug fixes_
* Remove explicit setting of the open-files limit, which was using a default which was too small. Instead, make use of the fact that Go 1.19 now sets the soft file limit to the hard limit automatically. ([#444](https://github.com/turbot/steampipe-plugin-sdk/issues/444))

## v4.1.7 [2022-11-08]
 _Bug fixes_
* Move `IsCancelled` back to `plugin` package.

## v4.1.6 [2022-09-02]
_Bug fixes_
* Fix issue where multi-region queries with a `region` where-clause do not have the region in the cache key, causing incorrect cache hits. ([#402](https://github.com/turbot/steampipe-plugin-sdk/issues/402))

## v4.1.5 [2022-08-31]
_Bug fixes_
* Fix `ConnectionCache.SetWithTTL`. ([#399](https://github.com/turbot/steampipe-plugin-sdk/issues/399))
* When connection config changes, store updated connection config _before_ calling `ConnectionConfigChangedFunc`. ([#401](https://github.com/turbot/steampipe-plugin-sdk/issues/401))

## v4.1.4 [2022-08-26]
Remove warning logs

## v4.1.3 [2022-08-26]
_Bug fixes_
* Fix timeout waiting for pending cached item - if pending item has error, all queries waiting for that pending item now return error rather than rerunning the query. ([#396](https://github.com/turbot/steampipe-plugin-sdk/issues/396))

## v4.1.2 [2022-08-25]
_Bug fixes_
* Fix queries sometimes hanging when multiple scans are accessing the cache. ([#391](https://github.com/turbot/steampipe-plugin-sdk/issues/391))

## v4.1.1 [2022-08-24]
_Bug fixes_
* Fix concurrent map access crash for Plugin.connectionCacheMap. ([#389](https://github.com/turbot/steampipe-plugin-sdk/issues/389))

## v4.1.0 [2022-08-24]
_What's new?_
* Add `Plugin` property`ConnectionConfigChangedFunc`. This is a callback function invoked when the connection config changes. The default implementation clears the connection cache and query cache for the changed connection. ([#387](https://github.com/turbot/steampipe-plugin-sdk/issues/387))

## v4.0.2 [2022-08-22]
_Bug fixes_
* Fix `Get` calls stalling due to an attempt to write to an unbuffered channel. ([#382](https://github.com/turbot/steampipe-plugin-sdk/issues/382))

## v4.0.1 [2022-08-11]
_Bug fixes_
* Fix UpdateConnectionConfigs not setting the connection config. ([#375](https://github.com/turbot/steampipe-plugin-sdk/issues/375))
* Fix query results with zero rows not being cached, leading to timeouts and failure to load pending cache results. ([#372](https://github.com/turbot/steampipe-plugin-sdk/issues/372))
* Fix duplicate results returned from cache. ([#371](https://github.com/turbot/steampipe-plugin-sdk/issues/371))
* Remove max concurrent row semaphore. Max concurrent row limiting is disabled by default, and under certain circumstances has been seen to cause a NRE. Removed for now until more detailed benchmarking can be done to justify re-adding. ([#369](https://github.com/turbot/steampipe-plugin-sdk/issues/369))
* Fix parent-child listing, which was broken in v4.0.x  ([#378](https://github.com/turbot/steampipe-plugin-sdk/issues/378))

## v4.0.0 [2022-08-04]
_What's new?_
* A single plugin instance now supports multiple connections, as opposed to an instance being created per connection. ([#365](https://github.com/turbot/steampipe-plugin-sdk/issues/365))
* Memory usage has been substantially reduced, particularly when streaming high row counts. ([#366](https://github.com/turbot/steampipe-plugin-sdk/issues/366))
* Allow control of maximum cache memory usage. ([#302](https://github.com/turbot/steampipe-plugin-sdk/issues/302))
* `QueryData` functions `StreamListItem` and `StreamLeafListItem` are now variadic, and accept multiple items to passed in a single call, simplifying the streaming of a page of data. ([#341](https://github.com/turbot/steampipe-plugin-sdk/issues/341))

_Breaking changes_
* Go version updated to 1.19
* `Plugin` property `TableMapFunc` has changed signature. This is the function which is called for plugins with dynamic schema to return their table schema. Note that the parameter `connection` has been added.
  This may be used in place of the removed `Plugin.Connection` property.

The new signature is:
```
func(ctx context.Context, connection *Connection) (map[string]*Table, error)
```


* `Plugin` properties `Connection`, and `Schema` have been removed, and new property `ConnectionMap` added.  
  This is a map of `ConnectionData` objects, keyed by connection. This is needed as each plugin instance may support multiple connections.
  `ConnectionData` looks as follows
``` // ConnectionData is the data stored by the plugin which is connection dependent
type ConnectionData struct {
	// TableMap is a map of all the tables in the plugin, keyed by the table name
	TableMap map[string]*Table
	// connection this plugin is instantiated for
	Connection *Connection
	// schema - this may be connection specific for dynamic schemas
	Schema map[string]*proto.TableSchema
}
```
* `ConnectionManager` has been renamed to `ConnectionCache`. As the plugin can support multiple connections,
  each connection has its own `ConnectionCache`,  which is a wrapper round an single underlying connection data cache.

NOTE: the property `QueryData.ConnectionManager` has been retained for comptibility reasons - this will be deprecated in a future version

## v3.3.2  [2022-07-11]
_What's new?_
* Add `MaxConcurrency` to `GetConfig` - for use when using the `Get` hydrate as a column hydrate function. ([#353](https://github.com/turbot/steampipe-plugin-sdk/issues/353))
* Validate table Name property matches key in plugin's TableMap. ([#355](https://github.com/turbot/steampipe-plugin-sdk/issues/355))

## v3.3.1  [2022-6-30]
_Bug fixes_
* Deprecated `ShouldIgnoreError` property is not being respected if defined in `plugin.DefaultGetConfig`. ([#347](https://github.com/turbot/steampipe-plugin-sdk/issues/347))
* If cached item has limit, quals must match exactly to be considered a cache hit. ([#345](https://github.com/turbot/steampipe-plugin-sdk/issues/345))

## v3.3.0  [2022-06-22]
_What's new?_
* Add support for Open Telemetry. ([#337](https://github.com/turbot/steampipe-plugin-sdk/issues/337))
* Return query metadata with the scan result, such as the number of hydrate functions called and the cache status. ([#338](https://github.com/turbot/steampipe-plugin-sdk/issues/338))

_Bug fixes_
* Incomplete results should not be added to cache if the context is cancelled. ([#339](https://github.com/turbot/steampipe-plugin-sdk/issues/339))
* Avoid deadlock after panic during newQueryData. ([#332](https://github.com/turbot/steampipe-plugin-sdk/issues/332))

## v3.2.0  [2022-05-20]
_What's new?_
* Deprecate `ShouldIgnoreError` and `ShouldRetryError`. 

  Add instead `ShouldRetryErrorFunc` and a new `IgnoreConfig` containing `ShouldIgnoreErrorFunc`. 

  These functions receive as args the context, QueryData and HydrateData to allow access to connection config and other context data. ([#261](https://github.com/turbot/steampipe-plugin-sdk/issues/261))

_Bug fixes_
* Fix potential transform function casting errors caused by empty hydrate items. If no hydrate data is available, do not call transform functions.  ([#325](https://github.com/turbot/steampipe-plugin-sdk/issues/325))
* Fix the sdk not respecting the DefaultGetConfig when resolving the `ShouldIgnoreError` function.  ([#319](https://github.com/turbot/steampipe-plugin-sdk/issues/319))

## v3.1.0  [2022-03-30]
_What's new?_
* Add `CacheMatch` property to `KeyColumn`, to support key columns which require exact matching to be considered a cache hit. ([#298](https://github.com/turbot/steampipe-plugin-sdk/issues/298))
* Add table and plugin level defaults for `ShouldIgnoreError` and `RetryConfig`. ([#257](https://github.com/turbot/steampipe-plugin-sdk/issues/257))

## v3.0.1 [2022-03-10]
_Bug fixes_
* Fix issue when executing list calls with 'in' clauses, key column values passed in Quals map are incorrect. ([#294](https://github.com/turbot/steampipe-plugin-sdk/issues/294))

## v3.0.0 [2022-03-09]
_What's new?_
* Add support for `ltree` column type. ([#248](https://github.com/turbot/steampipe-plugin-sdk/issues/248))
* Add support for `inet` column type. ([#248](https://github.com/turbot/steampipe-plugin-sdk/issues/291))

## v2.2.0  [2022-03-30]
_What's new?_
* Add `CacheMatch` property to `KeyColumn`, to support key columns which require exact matching to be considered a cache hit. ([#298](https://github.com/turbot/steampipe-plugin-sdk/issues/298))
* Add table and plugin level defaults for `ShouldIgnoreError` and `RetryConfig`. ([#257](https://github.com/turbot/steampipe-plugin-sdk/issues/257))

## v2.1.1  [2022-03-10]
_Bug fixes_
* Fix issue when executing list calls with 'in' clauses, key column values passed in Quals map are incorrect. ([#294](https://github.com/turbot/steampipe-plugin-sdk/issues/294))

## v2.1.0  [2022-03-04]
_What's new?_
* Add support for `is null` and `is not null` quals. ([#286](https://github.com/turbot/steampipe-plugin-sdk/issues/286))

_Bug fixes_
* Fix list call not respecting `in` qual if list config has multiple key columns. ([#275](https://github.com/turbot/steampipe-plugin-sdk/issues/275))

## v2.0.3  [2022-02-14]
_What's new?_
* Update all references to use `github.com/turbot/steampipe-plugin-sdk/v2`. ([#272](https://github.com/turbot/steampipe-plugin-sdk/issues/272))

## v2.0.2  [2022-02-14]
_What's new?_
* Update package name to `github.com/turbot/steampipe-plugin-sdk/v2`. ([#272](https://github.com/turbot/steampipe-plugin-sdk/issues/272))

## v2.0.1  [2022-02-10]
_Bug fixes_
* Fix `requires hydrate data from xxxx but none is available` error  - avoid mutating Column objects, which may be shared between tables. ([#259](https://github.com/turbot/steampipe-plugin-sdk/issues/229))

## v2.0.0  [2022-02-04]
_Changed behaviour_
* A `_ctx` column is now added to all tables. This is a JSON field which specified the Steampipe connection name. ([#246](https://github.com/turbot/steampipe-plugin-sdk/issues/246))

_Bug fixes_
* Fix a query cache bug which under very specific circumstances would lead to an incomplete data set being returned. ([#254](https://github.com/turbot/steampipe-plugin-sdk/issues/254))

 ## v1.8.3  [2021-12-23]
_What's new?_
* Updated `missing required quals` error to include table name. ([#166](https://github.com/turbot/steampipe-plugin-sdk/issues/166))
* Move setting R Limit to OS specific code to allow compilation on Windows systems.
* Update makefile and GRPCServer to support protoc-gen-go-grpc 1.1.0_2.

_Bug fixes_
* Fix 'in' clause not being correctly evaluated when more than one key column qual is specified. ([#239](https://github.com/turbot/steampipe-plugin-sdk/issues/239))
* Fix invalid memory address error when joining on a column with null value. ([#233](https://github.com/turbot/steampipe-plugin-sdk/issues/233))
* Avoid adding duplicate quals to KeyColumnQualMap. Was causing invalid key column errors.  ([#236](https://github.com/turbot/steampipe-plugin-sdk/issues/236))

## v1.8.2  [2021-11-22]

_What's new?_
* Query cache TTL defaults to 5 minutes and is increased to match the TTL of incoming queries. ([#226](https://github.com/turbot/steampipe-plugin-sdk/issues/226))
* Set cache cost of items based on number of rows and columns inserted. ([#227](https://github.com/turbot/steampipe-plugin-sdk/issues/227))
* Add logging for query cache usage. ([#229](https://github.com/turbot/steampipe-plugin-sdk/issues/229))

## v1.8.1  [2021-11-22]
_What's new?_
* Query result caching now determines whether a cache request is a subset of an existing cached item, taking the quals into account.  ([#224](https://github.com/turbot/steampipe-plugin-sdk/issues/224))

_Bug fixes_
* Fix timeout waiting for pending cache transfer to complete. ([#218](https://github.com/turbot/steampipe-plugin-sdk/issues/218))
* Support cancellation while waiting for pending cache transfer. ([#219](https://github.com/turbot/steampipe-plugin-sdk/issues/219))

## v1.8.0  [2021-11-10]
_What's new?_
* Add support for query result caching with stampede prevention, and concurrent query execution.  ([#211](https://github.com/turbot/steampipe-plugin-sdk/issues/211))

## v1.7.3  [2021-11-08]
_Bug fixes_
* FromField transform should return nil property value if property is nil, rather than nil interface value. ([#212](https://github.com/turbot/steampipe-plugin-sdk/issues/212))

## v1.7.2  [2021-11-03]
_Bug_ _fixes_
* Fix KeyColumn `Require` and `Operators` properties not being set to default if a TableMapFunc is used. ([#206](https://github.com/turbot/steampipe-plugin-sdk/issues/206))
* Remove unnecessary TableMapFunc validation from plugin - this breaks dynamic plugins when plugin manager is used. ([#204](https://github.com/turbot/steampipe-plugin-sdk/issues/204))

## v1.7.1  [2021-11-01]
_Bug fixes_
* `FromValue` transform should fall back to next property path if a property value is nil. ([#197](https://github.com/turbot/steampipe-plugin-sdk/issues/197))
* Avoid nil data being passed to hydrate calls if plugin calls StreamListItem with a nil item. ([#198](https://github.com/turbot/steampipe-plugin-sdk/issues/198))

## v1.7.0  [2021-10-18]
_What's new?_
* Add dynamic schema support - add `SchemaMode` property to Plugin. If this is set to `dynamic`, Steampipe will check for plugin schema changes on startup. ([#195](https://github.com/turbot/steampipe-plugin-sdk/issues/195))

## v1.6.2  [2021-10-08]
_Bug fixes_
* Fix `in` clause not working when the table has `any_of` key columns. ([#189](https://github.com/turbot/steampipe-plugin-sdk/issues/189))
* Fix transform functions being called with null data when the `Get` call returns a null item but no error. ([#186](https://github.com/turbot/steampipe-plugin-sdk/issues/186))

## v1.6.1  [2021-09-21]
_Bug fixes_
* Pass context to table creation callback `TableMapFunc`. ([#183](https://github.com/turbot/steampipe-plugin-sdk/issues/183))

## v1.6.0  [2021-09-21]
_What's new?_
* Add `QueryStatus.RowsRemaining` function which performs context cancellation and limit checking to determine how much more data the plugin should provide. ([#177](https://github.com/turbot/steampipe-plugin-sdk/issues/177))
  * This function is used internally by StreamListItem to avoid calling hydrate functions once sufficient data has been returned. 
  * It may also be called directly by the plugin to avoid retrieving unneeded data from the external API
* Enable plugin table creation to use the connection config. New plugin property has been added: `TableMapFunc`. This can be set to a table creation function which, when invoked, has access to the parsed connection config. ([#180](https://github.com/turbot/steampipe-plugin-sdk/issues/180))

## v1.5.1  [2021-09-13]
_Bug fixes_
* Fix `get` call returning nothing if there is an `in` clause for the key column, and matrix parameters are used. ([#170](https://github.com/turbot/steampipe-plugin-sdk/issues/170))

## v1.5.0  [2021-08-06]
_What's new?_ 
* Add cache functions `SetWithTTL` and `Delete`. ([#163](https://github.com/turbot/steampipe-plugin-sdk/issues/163))

_Bug fixes_
* When listing missing quals, only report required quals. ([#159](https://github.com/turbot/steampipe-plugin-sdk/issues/159))
## v1.4.1  [2021-07-20]
_Bug fixes_
* Extraneous log output removed

## v1.4.0  [2021-07-20]
_What's new?_
* Return all columns provided by hydrate functions, not just requested columns. ([#156](https://github.com/turbot/steampipe-plugin-sdk/issues/156))

_Bug fixes_
* Fix matrix parameters not being added to the KeyColumns map passed to hydrate functions. ([#151](https://github.com/turbot/steampipe-plugin-sdk/issues/151))

## v1.3.1  [2021-07-15]
_Bug fixes_
* Fix crash caused by thread sync issue with multi-region union queries. ([#149](https://github.com/turbot/steampipe-plugin-sdk/issues/149))
* When checking if StreamListItem is called from a non-list function, do not through errors for anonymous functions. ([#147](https://github.com/turbot/steampipe-plugin-sdk/issues/147))

## v1.3.0  [2021-07-09]

_What's new?_
* When defining key columns it is now possible to specify supported operators for each column (defaulting to '='). ([#121](https://github.com/turbot/steampipe-plugin-sdk/issues/121))
* Add support for optional key columns. ([#112](https://github.com/turbot/steampipe-plugin-sdk/issues/112))
* Cancellation of GRPC stream is now reflected in the context passed to plugin operations, so plugins can easily handle cancellation by checking the context. ([#17](https://github.com/turbot/steampipe-plugin-sdk/issues/17))
* Add IsCancelled() function to simplify plugins checking for a cancelled context. ([#143](https://github.com/turbot/steampipe-plugin-sdk/issues/143))
* Add WithCache() function - if this is chained after a hydrate function definition, it enables plugin cache optimisation to avoid concurrent hydrate functions with same parameters. ([#116](https://github.com/turbot/steampipe-plugin-sdk/issues/116))

_Breaking changes_
* The property `QueryData.QueryContext.Quals` has been renamed to `QueryContext.UnsafeQuals`. This property contains all quals, not just key columns. These quals should not be used for filtering data as this may break the FDW row data caching, which is keyed based on key column quals. Instead, use the new property `QueryData.Quals`which contains only key column quals. ([#119](https://github.com/turbot/steampipe-plugin-sdk/issues/119))
* Plugins built with `v1.3` of the sdk will only be loaded by Steampipe `v0.6.2` onwards.

## v0.2.10 [2021-06-09]
_What's new?_
* Provide SDK transform to get a qual value. ([#77](https://github.com/turbot/steampipe-plugin-sdk/issues/77))
* Change plugin license to Apache 2.0 ([#488](https://github.com/turbot/steampipe/issues/488))
  
_Bug fixes_
* Fix Cache being recreated for every query. ([#106](https://github.com/turbot/steampipe-plugin-sdk/issues/106))
* Improve error messages when hydrate function fails and when StreamListItem is called from anywhere other than a list function. ([#70](https://github.com/turbot/steampipe-plugin-sdk/issues/70))
* Fix key column setting of AnyColumn only populating the first key column in the KeyColumnQuals map. ([#101](https://github.com/turbot/steampipe-plugin-sdk/issues/101))
* Fix EnsureStringArray transform not working for input type *string. closes #92 (#100)
* Fix Steampipe hanging after hydrate error. ([#103](https://github.com/turbot/steampipe-plugin-sdk/issues/103))
* Fix list call failing with error "get call requires an '=' qual". ([#103](https://github.com/turbot/steampipe-plugin-sdk/issues/103))

## v0.2.9 [2021-05-13]
_What's new?_
* Export GetQualValue function ([#98](https://github.com/turbot/steampipe-plugin-sdk/issues/98))

## v0.2.8 [2021-05-06]
_What's new?_
* Added support for retryable errors and ignorable errors inside `getConfig` and `hydrateConfig`. ([#15](https://github.com/turbot/steampipe-plugin-sdk/issues/15))
* Update `FromField` transform to accept multiple arguments, which are tried in order. ([#55](https://github.com/turbot/steampipe-plugin-sdk/issues/55))
* Add `ProtocolVersion` property to the plugin `GetSchema` response. ([#94](https://github.com/turbot/steampipe-plugin-sdk/issues/94))

## v0.2.7 [2021-03-31]
_Bug fixes_
* Multiregion queries should take region quals into account for 'get' calls. ([#78](https://github.com/turbot/steampipe-plugin-sdk/issues/78))

## v0.2.6 [2021-03-18]
_re-tagged after pushing missing commit_

## v0.2.5 [2021-03-18]
_What's new?_
* Improve the hcl diagnostic to error message conversion to improve parse failure messages. ([#72](https://github.com/turbot/steampipe-plugin-sdk/issues/72))

## v0.2.4 [2021-03-16]
_What's new?_
* Include key column information in GetSchema response to support dynamic path key generation. ([#57](https://github.com/turbot/steampipe-plugin-sdk/issues/57))
* Make get calls with 'in' clauses asynchronous. ([#30](https://github.com/turbot/steampipe-plugin-sdk/issues/30))
* Remove need to call StreamLeafListItem for parent-child list calls. The child list function can now just cal StreamListItem. ([#64](https://github.com/turbot/steampipe-plugin-sdk/issues/64))
* For parent-child list calls, store the parent list call results in RowData `ParentItem` property so they can be accessed by hydrate functions. ([#65](https://github.com/turbot/steampipe-plugin-sdk/issues/65))

_Bug fixes_
* Queries with 'in' clause now work for list calls with required key columns. ([#61](https://github.com/turbot/steampipe-plugin-sdk/issues/61))
* For Get or List calls with required key columns and 'in' clauses, incorrect quals are passed to hydrate calls. ([#69](https://github.com/turbot/steampipe-plugin-sdk/issues/69))

## v0.2.3 [2021-03-02]
_Bug fixes_
* Fix failure of Get calls which use `ItemFromKey` to provide a hydrate item. ([#53](https://github.com/turbot/steampipe-plugin-sdk/issues/53))

## v0.2.2 [2021-02-24]
_What's new?_
* Set the ulimit for plugin processes, respecting env var STEAMPIPE_ULIMIT.  ([#43](https://github.com/turbot/steampipe-plugin-sdk/issues/43))
* When displaying hcl errors, show the context if available.  ([#48](https://github.com/turbot/steampipe-plugin-sdk/issues/48))
* Only show concurrency summary if there is any summary data to show. ([#47](https://github.com/turbot/steampipe-plugin-sdk/issues/47))

_Bug fixes_
* Fix error message not displaying when a query does not provide required get or listquals. ([#42](https://github.com/turbot/steampipe-plugin-sdk/issues/42))

## v0.2.1 [2021-02-18]
_Bug fixes_
* Remove "rc" from version number in the release branch. ([#38](https://github.com/turbot/steampipe-plugin-sdk/issues/38))

## v0.2.0 [2021-02-17]
_What's new?_

* Add support for multi-region querying. ([#20](https://github.com/turbot/steampipe-plugin-sdk/issues/20))
* Add support for connection config. ([#21](https://github.com/turbot/steampipe-plugin-sdk/issues/21))
* Add mechanism to limit max hydrate function concurrency. ([#12](https://github.com/turbot/steampipe-plugin-sdk/issues/12))
* Update environment variables to use STEAMPIPE prefix. ([#32](https://github.com/turbot/steampipe-plugin-sdk/issues/32))
* Provide dependency mechanism to allow Steampipe to know if a plugin uses a newer sdk version. ([#25](https://github.com/turbot/steampipe-plugin-sdk/issues/25))

## v0.1.1 [2021-02-11]

_What's new?_
* Add transforms StringArrayToMap and EnsureStringArray. ([#3](https://github.com/turbot/steampipe-plugin-sdk/issues/3))

_Bug fixes_
* Fix ToLower and ToUpper transforms not working when input value is a with string pointers. ([#13](https://github.com/turbot/steampipe-plugin-sdk/issues/13))
* Fix failure to report errors returned from Get function. ([#23](https://github.com/turbot/steampipe-plugin-sdk/issues/23))
<|MERGE_RESOLUTION|>--- conflicted
+++ resolved
@@ -1,8 +1,7 @@
-<<<<<<< HEAD
 ## v5.11.0 [tbd]
 _What's new?_
 * Add support for pushing down sort order. ([#596](https://github.com/turbot/steampipe-plugin-sdk/issues/596))
-=======
+
 ## v5.10.4 [2024-08-29]
 _What's new?_
 * Updated `hashicorp/go-getter` dependency to v1.7.5.
@@ -14,7 +13,6 @@
 ## v5.10.2 [2024-08-02]
 _Bug fixes_
 * Remove unnecessary INFO log statements in Memoize func. This fixes logging in the plugin export tools. ([#813](https://github.com/turbot/steampipe-plugin-sdk/issues/813))
->>>>>>> 23424019
 
 ## v5.10.1 [2024-05-09]
 _Bug fixes_
