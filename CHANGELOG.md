--- conflicted
+++ resolved
@@ -1,12 +1,10 @@
-<<<<<<< HEAD
 ## v5.11.0 [tbd]
-  _What's new?_
+_What's new?_
 * Add support for pushing down sort order. ([#596](https://github.com/turbot/steampipe-plugin-sdk/issues/596))
-=======
+
 ## v5.10.1 [2024-05-09]
 _Bug fixes_
 * Ensure QueryData passed to ConnectionKeyColumns value callback is populated with ConnectionManager. ([#797](https://github.com/turbot/steampipe-plugin-sdk/issues/797)) 
->>>>>>> a5aa0517
 
 ## v5.10.0 [2024-04-10]
   _What's new?_
