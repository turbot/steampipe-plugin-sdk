--- conflicted
+++ resolved
@@ -10,13 +10,8 @@
 // (for example column types)
 var ProtocolVersion int64 = 20210505
 
-<<<<<<< HEAD
 // Version is the main version number that is being run at the moment.
-var Version = "0.2.8"
-=======
-// Version :: the main version number that is being run at the moment.
 var Version = "0.2.9"
->>>>>>> 6287c3d5
 
 // Prerelease is the pre-release marker for the version
 // if this is "" (empty string) then it means that it is a final release
