--- conflicted
+++ resolved
@@ -79,14 +79,9 @@
 	return ""
 }
 
-<<<<<<< HEAD
-func (c *RetryConfig) Validate(table *Table) []string {
+func (c *RetryConfig) validate(table *Table) []string {
 	var res []string
 	validBackoffAlgorithm := []string{"Constant", "Exponential", "Fibonacci"}
-
-=======
-func (c *RetryConfig) validate(table *Table) []string {
->>>>>>> d4126181
 	if c.ShouldRetryError != nil && c.ShouldRetryErrorFunc != nil {
 		log.Printf("[TRACE] RetryConfig validate failed - both ShouldRetryError and ShouldRetryErrorFunc are defined")
 		var tablePrefix string
